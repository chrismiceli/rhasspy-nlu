--- conflicted
+++ resolved
@@ -11,37 +11,10 @@
 # -----------------------------------------------------------------------------
 
 
-<<<<<<< HEAD
-@attr.s(auto_attribs=True)
+@attr.s(auto_attribs=True, slots=True)
 class WordError:
     """Detailed differences between reference and hypothesis strings."""
 
-    reference: typing.List[str] = attr.ib(factory=list)
-    hypothesis: typing.List[str] = attr.ib(factory=list)
-    differences: typing.List[str] = attr.ib(factory=list)
-    words: int = attr.ib(default=0)
-    errors: int = attr.ib(default=0)
-    matches: int = attr.ib(default=0)
-    substitutions: int = attr.ib(default=0)
-    deletions: int = attr.ib(default=0)
-    insertions: int = attr.ib(default=0)
-    error_rate: float = attr.ib(default=0.0)
-
-
-@attr.s(auto_attribs=True)
-class TestReportItem(Recognition):
-    """Extended actual recognition result from TestReport."""
-
-    expected_intent_name: str = attr.ib(default="")
-    wrong_entities: typing.List[typing.Tuple[str, str]] = attr.ib(factory=list)
-    missing_entities: typing.List[typing.Tuple[str, str]] = attr.ib(factory=list)
-    word_error: typing.Optional[WordError] = attr.ib(default=None)
-
-
-@attr.s(auto_attribs=True)
-=======
-@attr.s(auto_attribs=True, slots=True)
-class WordError:
     reference: typing.List[str] = attr.Factory(list)
     hypothesis: typing.List[str] = attr.Factory(list)
     differences: typing.List[str] = attr.Factory(list)
@@ -59,13 +32,12 @@
     """Extended actual recognition result from TestReport."""
 
     expected_intent_name: str = ""
-    wrong_entities: typing.List[Entity] = attr.Factory(list)
-    missing_entities: typing.List[Entity] = attr.Factory(list)
+    wrong_entities: typing.List[typing.Tuple[str, str]] = attr.Factory(list)
+    missing_entities: typing.List[typing.Tuple[str, str]] = attr.Factory(list)
     word_error: typing.Optional[WordError] = None
 
 
 @attr.s(auto_attribs=True, slots=True)
->>>>>>> b3f8ace1
 class TestReport:
     """Result of evaluate_intents."""
 
@@ -130,12 +102,8 @@
 
     # Compute statistics
     for wav_name, actual_intent in actual.items():
-<<<<<<< HEAD
         # pylint: disable=E1137
-        report.actual[wav_name] = TestReportItem(**actual_intent.__dict__)
-=======
         report.actual[wav_name] = TestReportItem(**actual_intent.asdict())
->>>>>>> b3f8ace1
 
         # Get corresponding expected intent
         expected_intent = expected[wav_name]
